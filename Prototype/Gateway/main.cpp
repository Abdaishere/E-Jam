#include "PacketSender.h"
#include "PacketReceiver.h"
#include <iostream>
#include <thread>
#include <memory>
#include "ConfigurationManager.h"


using namespace std;

// functions used in the sender part of the gateway
void checkingThread(std::shared_ptr<PacketSender> packetSender) {
    while (true)
        packetSender->checkPipes(); //check the buffe to read payloads 
}

void sendingThread(std::shared_ptr<PacketSender> packetSender) {
    while (true)
        packetSender->roundRobin(); //round robin technique to send to switch
}

//functions used in receiving part of the gateway
void receivingThread(std::shared_ptr<PacketReceiver> packetReceiver) {
    packetReceiver->receiveFromSwitch();
}

void checkingThreadV(std::shared_ptr<PacketReceiver> packetReceiver) {
    packetReceiver->checkBuffer(); //checking the buffer then send to verifiers
}

<<<<<<< HEAD
int main(int argc, char ** argv)
{
    writeToFile("Entered gateway");
=======
int main(int argc, char **argv) {
>>>>>>> c4348ec6
    //sender or receiver mode
    int mode;
    // num of either generators or verifiers
    int num = 1;
    if (argc < 2) {
        std::cout << "Not enough arguments\n";
        return 0;
    }
    mode = stoi(argv[1]);
    num = stoi(argv[2]);
    char *IFName = nullptr;
    if (argc > 3)
        IFName = argv[3];


    //if mode == 0 then it's a generator otherwise it's a verifier
    //generator
    if (mode == 0) {
        std::shared_ptr<PacketSender> packetSender;
        if(IFName == nullptr)
            packetSender = std::make_shared<PacketSender>(num);
        else
            packetSender = std::make_shared<PacketSender>(num, IFName);
        packetSender->openPipes();

        thread checker(checkingThread, packetSender);
        thread sender(sendingThread, packetSender);

        checker.join();
        sender.join();

        packetSender->closePipes();
        return 0;
    }
        //verifier
    else {
        ConfigurationManager::initConfigurations();
        std::shared_ptr<PacketReceiver> packetReceiver;
        if(IFName == nullptr)
            packetReceiver = std::make_shared<PacketReceiver>(ConfigurationManager::getNumberOfStreams());
        else
            packetReceiver = std::make_shared<PacketReceiver>(ConfigurationManager::getNumberOfStreams(), IFName);


        while (true) {
            //synchronization without locks by swapping the two buffers

            std::thread t1(receivingThread, packetReceiver);
            std::thread t2(checkingThreadV, packetReceiver);

            t1.join();
            t2.join();

            packetReceiver->swapBuffers();
        }
    }


}<|MERGE_RESOLUTION|>--- conflicted
+++ resolved
@@ -28,13 +28,7 @@
     packetReceiver->checkBuffer(); //checking the buffer then send to verifiers
 }
 
-<<<<<<< HEAD
-int main(int argc, char ** argv)
-{
-    writeToFile("Entered gateway");
-=======
 int main(int argc, char **argv) {
->>>>>>> c4348ec6
     //sender or receiver mode
     int mode;
     // num of either generators or verifiers

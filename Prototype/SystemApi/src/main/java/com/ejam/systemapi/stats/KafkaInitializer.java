package com.ejam.systemapi.stats;

import com.ejam.systemapi.GlobalVariables;
import io.confluent.kafka.serializers.KafkaAvroSerializer;
import io.confluent.kafka.serializers.KafkaAvroSerializerConfig;
import io.confluent.kafka.serializers.subject.TopicRecordNameStrategy;
import org.apache.kafka.clients.producer.KafkaProducer;
import org.apache.kafka.clients.producer.ProducerConfig;
import org.apache.kafka.common.serialization.StringSerializer;

import java.util.Properties;
import java.util.UUID;

public class KafkaInitializer {
    static GlobalVariables globalVariables = GlobalVariables.getInstance();
    public static String BOOTSTRAP_SERVERS;
    public final static String CLIENT_ID_CONFIG = UUID.randomUUID().toString();
    public static String SCHEMA_REGISTRY_URL;

    public static Properties prop = new Properties();
    public static KafkaProducer<String, Object> producer;

    /**
     * Get the bootstrap servers from the admin config
     * you can change the admin address in the admin config file, or you can change it here.
     */
    public static void GetBootstrapServers() {
        // TODO: uncomment this line when you want to use the admin config
<<<<<<< HEAD
        globalVariables.readAdminConfig();

        BOOTSTRAP_SERVERS = String.format("http://%s:9092", globalVariables.ADMIN_ADDRESS);
        SCHEMA_REGISTRY_URL = String.format("http://%s:8081", globalVariables.ADMIN_ADDRESS);
=======
       globalVariables.readAdminConfig();

       BOOTSTRAP_SERVERS = String.format("http://%s:9092", globalVariables.ADMIN_ADDRESS);
       SCHEMA_REGISTRY_URL = String.format("http://%s:8081", globalVariables.ADMIN_ADDRESS);

        // BOOTSTRAP_SERVERS = String.format("http://%s:9092", "localhost");
        // SCHEMA_REGISTRY_URL = String.format("http://%s:8081", "localhost");
>>>>>>> 88f6f314


        System.out.println("Client ID: " + CLIENT_ID_CONFIG);
        System.out.println("this is the bootstrap server: " + BOOTSTRAP_SERVERS);
        System.out.println("this is the schema registry url: " + SCHEMA_REGISTRY_URL);
    }

    /**
     * Create the properties for the producer
     * This is where you can change the producer properties
     * For more information about the producer properties, check this link:
     * <a href="https://kafka.apache.org/documentation/#producerconfigs">producer configs</a>
     */
    public static void CreateProperties() {
        prop.put(ProducerConfig.BOOTSTRAP_SERVERS_CONFIG, KafkaInitializer.BOOTSTRAP_SERVERS);
        prop.put(ProducerConfig.CLIENT_ID_CONFIG, KafkaInitializer.CLIENT_ID_CONFIG);
        prop.put(ProducerConfig.KEY_SERIALIZER_CLASS_CONFIG, StringSerializer.class.getName());
        prop.put(ProducerConfig.VALUE_SERIALIZER_CLASS_CONFIG, KafkaAvroSerializer.class);
        prop.put(KafkaAvroSerializerConfig.SCHEMA_REGISTRY_URL_CONFIG, KafkaInitializer.SCHEMA_REGISTRY_URL);
        prop.put(KafkaAvroSerializerConfig.AUTO_REGISTER_SCHEMAS, true);
        prop.put(KafkaAvroSerializerConfig.VALUE_SUBJECT_NAME_STRATEGY, TopicRecordNameStrategy.class);
        prop.put(KafkaAvroSerializerConfig.KEY_SUBJECT_NAME_STRATEGY, TopicRecordNameStrategy.class);
        prop.put(ProducerConfig.LINGER_MS_CONFIG, 500);
        prop.put(ProducerConfig.BATCH_SIZE_CONFIG, 16384);

    }

    /**
     * Initialize the Kafka producer and the stats manager
     *
     * @param isRunnable true to run the stats manager in a thread
     *                   false to run the generator and verifier in threads
     */
    public static void Init(boolean isRunnable) {
        // Get the bootstrap servers from the admin config
        GetBootstrapServers();

        // Create the properties for the producer
        CreateProperties();

        // Create the producer
        producer = new KafkaProducer<>(prop);

        // Set the producer for the GeneratorProducer and VerifierProducer
        GeneratorProducer.producer = producer;
        VerifierProducer.producer = producer;

        // true to run the stats manager in a thread
        // false to run the generator and verifier in threads
        if (isRunnable) {
            Thread statsManagerThread = new Thread(StatsManager.getInstance());
            statsManagerThread.start();
        } else {
            // ( ͡° ͜ʖ ͡°)
            Thread generatorThread = new Thread(new GeneratorProducer());
            generatorThread.start();

            Thread verifierThread = new Thread(new VerifierProducer());
            verifierThread.start();
        }
    }

    /**
     * Main method to run the KafkaInitializer
     * This is where you can run the KafkaInitializer without running the whole application
     */
    public static void main(String[] args) {
        Init(true);
    }
}<|MERGE_RESOLUTION|>--- conflicted
+++ resolved
@@ -26,20 +26,12 @@
      */
     public static void GetBootstrapServers() {
         // TODO: uncomment this line when you want to use the admin config
-<<<<<<< HEAD
+
         globalVariables.readAdminConfig();
 
         BOOTSTRAP_SERVERS = String.format("http://%s:9092", globalVariables.ADMIN_ADDRESS);
         SCHEMA_REGISTRY_URL = String.format("http://%s:8081", globalVariables.ADMIN_ADDRESS);
-=======
-       globalVariables.readAdminConfig();
 
-       BOOTSTRAP_SERVERS = String.format("http://%s:9092", globalVariables.ADMIN_ADDRESS);
-       SCHEMA_REGISTRY_URL = String.format("http://%s:8081", globalVariables.ADMIN_ADDRESS);
-
-        // BOOTSTRAP_SERVERS = String.format("http://%s:9092", "localhost");
-        // SCHEMA_REGISTRY_URL = String.format("http://%s:8081", "localhost");
->>>>>>> 88f6f314
 
 
         System.out.println("Client ID: " + CLIENT_ID_CONFIG);

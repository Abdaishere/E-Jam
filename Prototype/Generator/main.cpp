#include "PacketCreator.h"
#include "ConfigurationManager.h"
#include <iostream>
#include <thread>
#include <string>
#include <time.h>
#include <chrono>
#include "StatsManager.h"
#include "ConfigurationManager.h"

//#define FIFO_FILE "/home/mohamedelhagry/Desktop/ahmed"
#define FIFO_FILE "/tmp/fifo_pipe_gen"
typedef unsigned long long ull;
//TODO naming style and coding style 
//TODO standarize the units

//thread function to send the packets
/// \param deprecated Should be deprecated because of the more specific controlled sending functions below
void sendingFunction(std::shared_ptr<PacketCreator> pc)
{
    while(true)
            pc->sendHead();
}

///Different modes of sending are:
/// time based, burst
/// time based back-to-back
/// content based burst
/// content based back-to-back


/// \param duration time of sending in milliseconds (10^-3) seconds
/// \details send a packets back to back for a certain duration
void sendTimeBasedB2B(std::shared_ptr<PacketCreator> pc, ull duration, ull IFG = 0)
{
    using namespace std::chrono;

    if(duration <= 0) return;
    time_point<steady_clock> beginTime = steady_clock::now();
    time_point<steady_clock> endTime = steady_clock::now();
    while (duration_cast<milliseconds>(endTime- beginTime).count() <= duration)
    {
        pc->sendHead();
        endTime = steady_clock::now();
        std::this_thread::sleep_for(milliseconds(IFG));
    }
}

/// \param duration time of sending in milliseconds (10^-3) seconds
/// \param delay time between bursts in milliseconds (10^-3) seconds
/// \param burstSize number of packets per burst
/// \details bursts of length burstSize with inter-burst gap delay for a certain duration
void sendTimeBasedBurst(std::shared_ptr<PacketCreator> pc, ull duration, ull delay, int burstSize, ull IFG = 0)
{
    using namespace std::chrono;
    if(duration <= 0) return;
    time_point<steady_clock> beginTime = steady_clock::now();
    time_point<steady_clock> endTime = steady_clock::now();

    while (duration_cast<milliseconds>(endTime- beginTime).count() <= duration)
    {
        int remaining = burstSize;
        while(remaining--)
        {
            pc->sendHead();
            std::this_thread::sleep_for(milliseconds(IFG));
        }

        //duration between bursts
        std::this_thread::sleep_for(milliseconds(delay));
        endTime = steady_clock::now();
    }
}

/// \details send a specified number of packets back to back
void sendB2B(std::shared_ptr<PacketCreator> pc, int packetsToSend, ull IFG = 0)
{
    using namespace std::chrono;
    if(packetsToSend <= 0) return; 
    while(packetsToSend--)
    {
        pc->sendHead();
        std::this_thread::sleep_for(milliseconds(IFG));
    }
}


/// \param delay in milliseconds
/// \details send a specified number of packets in bursts of size burst
void sendBurst(std::shared_ptr<PacketCreator> pc, int packetsToSend, ull delay, int burst, ull IFG = 0)
{
    using namespace std::chrono;
    if(packetsToSend <= 0) return;

    while(packetsToSend > 0)
    {
        int rem = std::min(burst, packetsToSend);
        packetsToSend -= rem;
        while(rem--)
        {
            pc->sendHead();
            std::this_thread::sleep_for(milliseconds(IFG));
        }

        std::this_thread::sleep_for(milliseconds(delay));
    }
}


/// \param number of packets to create
/// \param gap in milliseconds is the gap between individual packets
/// \details create packets with delay so that memory doesn't get too full when rate of consumption is low
//thread function to send packets
void createNumBased(std::shared_ptr<PacketCreator> pc, ull number, Configuration currConfig,  ull gap = 0)
{
    using namespace std::chrono;
    while(number--)
    {
        int lenRcv = currConfig.getReceivers().size();
        for(int rcvInd=0; rcvInd < lenRcv; rcvInd++)
            pc->createPacket(rcvInd);

        if(gap > 0)
            std::this_thread::sleep_for(milliseconds(gap));
    }
}

/// \param duration time of sending in milliseconds (10^-3) seconds
void createTimeBased (std::shared_ptr<PacketCreator> pc, ull duration, Configuration currConfig,  ull gap = 0)
{
    using namespace std::chrono;
    time_point<steady_clock> beginTime = steady_clock::now();
    time_point<steady_clock> endTime = steady_clock::now();

    int lengthReceived = currConfig.getReceivers().size();
    while (duration_cast<milliseconds>(endTime- beginTime).count() <= duration)
    {
        for(int receiveIndex=0; receiveIndex < lengthReceived; receiveIndex++)
            pc->createPacket(receiveIndex);

        std::this_thread::sleep_for(milliseconds(gap));
        endTime = steady_clock::now();
    }
}

//thread function to send the stats
void sendStatsFunction(std::shared_ptr<StatsManager> sm)
{
    while (true)
        sm->sendStats();
}

int main(int argc, char** argv)
{
    int genID = 0;
    char *configPath;
    if (argc > 2)
    {
        genID = std::stoi(argv[1]);
        configPath = argv[2];
    }else
    {
        std::cout<<"Missing Arguments\n";
        return 0;
    }

<<<<<<< HEAD
    ConfigurationManager::getConfiguration(configPath);
    std::shared_ptr<Configuration> currConfig = ConfigurationManager::getConfiguration();
    std::shared_ptr<StatsManager> sm = StatsManager::getInstance(currConfig, genID, true);
=======
    Configuration currConfig = ConfigurationManager::getConfiguration(configPath);
    std::shared_ptr<StatsManager> sm = StatsManager::getInstance(genID, true);
>>>>>>> da5d584f
    PacketSender::getInstance(genID, FIFO_FILE, 0777);
    std::shared_ptr<PacketCreator> pc = std::make_shared<PacketCreator>(currConfig);
    /// TODO configure main appropriately to run one of the above threads based on configuration parameters
    /// send according to one of the above threads using flowtype and sending mode
    /// sending mode is inferred from the numOfPackets and flowTime parameters in the stream configuration


    std::thread creator, sender;
    std::thread statWriter(sendStatsFunction, sm);
    ull gap = currConfig.getInterFrameGap();
    FlowType flowType = currConfig.getFlowType();
    int packetNumber = currConfig.getNumberOfPackets();
    if(packetNumber > 0)
    {
        creator = std::thread(createNumBased, pc, packetNumber, currConfig,15);
        //TODO add burst delay and burst size from stream configuration
        if(flowType == BURSTY)
            sender = std::thread(sendBurst, pc, packetNumber, (ull)20, 30,gap);
        else
            sender = std::thread(sendB2B, pc, packetNumber, gap);
    }
    else
    {
        ull sendTime = currConfig.getLifeTime();
        creator = std::thread(createTimeBased, pc, sendTime, currConfig,10);
        //TODO add burst delay and burst size from stream configuration
        if(flowType == BURSTY)
            sender = std::thread(sendTimeBasedBurst, pc, sendTime, (ull)20,30,gap);
        else
            sender = std::thread(sendTimeBasedB2B, pc, sendTime, gap);
    }
    creator.join();
    sender.join();
    statWriter.join();
}
<|MERGE_RESOLUTION|>--- conflicted
+++ resolved
@@ -164,14 +164,8 @@
         return 0;
     }
 
-<<<<<<< HEAD
-    ConfigurationManager::getConfiguration(configPath);
-    std::shared_ptr<Configuration> currConfig = ConfigurationManager::getConfiguration();
-    std::shared_ptr<StatsManager> sm = StatsManager::getInstance(currConfig, genID, true);
-=======
     Configuration currConfig = ConfigurationManager::getConfiguration(configPath);
     std::shared_ptr<StatsManager> sm = StatsManager::getInstance(genID, true);
->>>>>>> da5d584f
     PacketSender::getInstance(genID, FIFO_FILE, 0777);
     std::shared_ptr<PacketCreator> pc = std::make_shared<PacketCreator>(currConfig);
     /// TODO configure main appropriately to run one of the above threads based on configuration parameters
